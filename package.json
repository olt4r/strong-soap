{
  "name": "soap",
  "version": "0.3.2",
  "description": "A minimal node SOAP client",
  "engines": {
    "node": ">=0.8.0"
  },
  "author": "Vinay Pulim <v@pulim.com>",
  "dependencies": {
    "node-expat": ">=1.6.1",
    "request": ">=2.9.0"
  },
  "repository": {
    "type": "git",
    "url": "https://github.com/milewise/node-soap.git"
  },
  "main": "./index.js",
  "directories": {
    "lib": "./lib"
  },
  "scripts": {
    "mocha": "mocha -R spec -u exports test/*-test.js",
<<<<<<< HEAD
    "jshint" : "jshint index.js lib/http.js lib/client.js lib/soap.js lib/server.js",
=======
    "jshint" : "jshint lib/wsdl.js", 
>>>>>>> 9e37fbc3
    "test": "npm run-script jshint && npm run-script mocha"
  },
  "keywords": [
    "soap"
  ],
  "licenses": [
    {
      "type": "MIT License",
      "url": "http://www.opensource.org/licenses/mit-license.php"
    }
  ],
  "devDependencies": {
    "mocha": "~1.17.0",
    "jshint": "~2.4.2"
  }
}<|MERGE_RESOLUTION|>--- conflicted
+++ resolved
@@ -20,11 +20,7 @@
   },
   "scripts": {
     "mocha": "mocha -R spec -u exports test/*-test.js",
-<<<<<<< HEAD
-    "jshint" : "jshint index.js lib/http.js lib/client.js lib/soap.js lib/server.js",
-=======
-    "jshint" : "jshint lib/wsdl.js", 
->>>>>>> 9e37fbc3
+    "jshint" : "jshint index.js lib/http.js lib/client.js lib/soap.js lib/server.js lib/wsdl.js",
     "test": "npm run-script jshint && npm run-script mocha"
   },
   "keywords": [
